--- conflicted
+++ resolved
@@ -21,78 +21,11 @@
 
 logging.basicConfig(level=logging.INFO)
 
-<<<<<<< HEAD
-config = {
-    'log_wandb': True,
-    'mcsamples': 1000,
-    'pmin': 1e-5,
-    'sigma': 0.03,
-    'factory':
-        {
-            'losses': ['nll_loss', 'scaled_nll_loss', '01_loss'],
-            'metrics': ['accuracy_micro_metric', 'accuracy_macro_metric', 'f1_micro_metric', 'f1_macro_metric'],
-            'bounds': ['kl', 'mcallister'],
-            'data_loader': {'name': 'cifar10',
-                            'params': {'dataset_path': './data/cifar10'}
-                            },
-            'model': {'name': 'conv15',
-                      'params': {'in_channels': 3, 'dataset': 'cifar10'}
-                      },
-            'prior_objective': {'name': 'fclassic',
-                                'params': {'kl_penalty': 0.001,
-                                           'delta': 0.025,
-                                           }
-                                },
-            'posterior_objective': {'name': 'fclassic',
-                                    'params': {'kl_penalty': 1.0,
-                                               'delta': 0.025
-                                               }
-                                    },
-         },
-    'bound': {
-        'delta': 0.025,
-        'delta_test': 0.01,
-    },
-    'split_config': {
-        'seed': 111,
-        'dataset_loader_seed': 112,
-        'batch_size': 250,
-    },
-    'dist_init': {
-        'seed': 110,
-    },
-    'split_strategy': {
-        'prior_type': 'learnt',
-        'train_percent': 1.0,
-        'val_percent': 0.0,
-        'prior_percent': .7,
-        'self_certified': True,
-    },
-    'prior': {
-        'training': {
-            'lr': 0.001,
-            'momentum': 0.95,
-            'epochs': 100,
-            'seed': 1135,
-        }
-    },
-    'posterior': {
-        'training': {
-            'lr': 0.001,
-            'momentum': 0.9,
-            'epochs': 1,
-            'seed': 1135,
-        }
-    }
-}
-
-=======
 # Function to load the configuration from the YAML file
 def load_config(config_path):
     with open(config_path, 'r') as file:
         config = yaml.safe_load(file)
     return config
->>>>>>> d5d82ce1
 
 def main(config):
     if config['log_wandb']:
@@ -171,15 +104,15 @@
           wandb_params={'log_wandb': config["log_wandb"],
                         'name_wandb': 'Prior Train'})
 
-    # if strategy.test_loader is not None:
-    #     _  = evaluate_metrics(model=model,
-    #                           metrics=metrics,
-    #                           test_loader=strategy.test_loader,
-    #                           num_samples_metric=config["mcsamples"],
-    #                           device=device,
-    #                           pmin=config["pmin"],
-    #                           wandb_params={'log_wandb': config["log_wandb"],
-    #                                         'name_wandb': 'Prior Evaluation'})
+    if strategy.test_loader is not None:
+        _  = evaluate_metrics(model=model,
+                              metrics=metrics,
+                              test_loader=strategy.test_loader,
+                              num_samples_metric=config["mcsamples"],
+                              device=device,
+                              pmin=config["pmin"],
+                              wandb_params={'log_wandb': config["log_wandb"],
+                                            'name_wandb': 'Prior Evaluation'})
 
     _ = certify_risk(model=model,
                      bounds=bounds,
